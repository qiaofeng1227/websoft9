[docker_library]
path = /websoft9/library/apps

[app_media]
path = /websoft9/media/json/

[max_apps]
<<<<<<< HEAD
key = 
=======
key = 
>>>>>>> f04c30e9
<|MERGE_RESOLUTION|>--- conflicted
+++ resolved
@@ -2,11 +2,4 @@
 path = /websoft9/library/apps
 
 [app_media]
-path = /websoft9/media/json/
-
-[max_apps]
-<<<<<<< HEAD
-key = 
-=======
-key = 
->>>>>>> f04c30e9
+path = /websoft9/media/json/