<<<<<<< HEAD
FROM websoft9dev/apphub:0.0.5 as buildstage
RUN mkdir -p /websoft9/apphub-dev
=======
ARG APPHUB_VERSION
FROM websoft9dev/apphub:${APPHUB_VERSION} as buildstage
RUN mkdir -p /websoft9/src
>>>>>>> 14cba2a2
RUN sed -i 's/supervisorctl start apphub/supervisorctl start apphubdev/g' /entrypoint.sh<|MERGE_RESOLUTION|>--- conflicted
+++ resolved
@@ -1,9 +1,4 @@
-<<<<<<< HEAD
-FROM websoft9dev/apphub:0.0.5 as buildstage
-RUN mkdir -p /websoft9/apphub-dev
-=======
 ARG APPHUB_VERSION
 FROM websoft9dev/apphub:${APPHUB_VERSION} as buildstage
-RUN mkdir -p /websoft9/src
->>>>>>> 14cba2a2
+RUN mkdir -p /websoft9/apphub-dev
 RUN sed -i 's/supervisorctl start apphub/supervisorctl start apphubdev/g' /entrypoint.sh