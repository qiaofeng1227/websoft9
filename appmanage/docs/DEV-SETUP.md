--- conflicted
+++ resolved
@@ -10,12 +10,6 @@
 git clone --depth=1 https://github.com/Websoft9/websoft9.git
 cd websoft9/appmanage
 pip install -r requirements.txt
-<<<<<<< HEAD
-=======
-docker build https://github.com/Websoft9/websoft9.git#main:appmanage -t websoft9dev/appmanage:latest-pr
-docker network create websoft9
-git clone https://github.com/Websoft9/websoft9.git && cd websoft9/docker/appmanage && export APP_VERSION=latest-pr && docker compose up -d
->>>>>>> 80224522
 ```
 
 You should fork this repository and push your branch to remote repository.
